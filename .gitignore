.noseids
*.pyc
*.swp
<<<<<<< HEAD
*egg-info*
=======

*egg*
>>>>>>> 445a8717
<|MERGE_RESOLUTION|>--- conflicted
+++ resolved
@@ -1,9 +1,4 @@
 .noseids
 *.pyc
 *.swp
-<<<<<<< HEAD
-*egg-info*
-=======
-
-*egg*
->>>>>>> 445a8717
+*egg-info*